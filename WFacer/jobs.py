--- conflicted
+++ resolved
@@ -1,25 +1,11 @@
-<<<<<<< HEAD
-"""Unitary jobs used by Maker."""
+"""Unitary jobs used by an atomate2 workflow."""
 import importlib
-=======
-"""Unitary jobs used by an atomate2 workflow."""
->>>>>>> 8a933d22
 import logging
 from copy import deepcopy
 from warnings import warn
 
 import numpy as np
-<<<<<<< HEAD
-from atomate2.vasp.schemas.calculation import Status
-=======
-from atomate2.vasp.jobs.core import RelaxMaker, StaticMaker, TightRelaxMaker
-from atomate2.vasp.sets.core import (
-    RelaxSetGenerator,
-    StaticSetGenerator,
-    TightRelaxSetGenerator,
-)
 from emmet.core.vasp.task_valid import TaskState  # atomate2 >= 0.0.11
->>>>>>> 8a933d22
 from jobflow import Flow, OnMissing, Response, job
 from pymatgen.analysis.elasticity.strain import Deformation
 from smol.cofe import ClusterExpansion
@@ -120,7 +106,6 @@
     return new_structures, new_sc_matrices, new_features
 
 
-<<<<<<< HEAD
 def _get_structure_job_maker(maker_name, generator_kwargs=None, maker_kwargs=None):
     """Get a single job maker from a structure job."""
     # Format for a maker name: module:name-of-maker. module name must be in full path.
@@ -173,10 +158,6 @@
     """Get required calculation makers for a single structure."""
     # Here, the maker names contain module specification.
     relax_maker_name = options["relax_maker_name"]
-=======
-def _get_vasp_makers(options):
-    """Get the required VASP makers."""
->>>>>>> 8a933d22
     relax_gen_kwargs = options["relax_generator_kwargs"]
     relax_maker_kwargs = options["relax_maker_kwargs"]
     relax_maker = _get_structure_job_maker(
