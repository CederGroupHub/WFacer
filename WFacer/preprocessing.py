--- conflicted
+++ resolved
@@ -397,72 +397,19 @@
     Returns:
         dict:
             A dict containing calculation options, including the following keys:
-<<<<<<< HEAD
-        apply_strain(3*3 ArrayLike or 1D ArrayLike[float] of 3):
-            Strain matrix to apply to the structure before relaxation,
-            in order to break structural symmetry of forces.
-            Default is [1.03, 1.02, 1.01], which means to
-            stretch the structure by 3%, 2% and 1% along a, b, and c
-            directions, respectively.
-        relax_maker_name(str):
-            Name of relax maker. Default to atomate2.vasp.jobs.core:RelaxMaker.
-            cp2k and forcefields are also supported.
-            Maker module must be specified first, and separated from the maker
-            class name with a quotation mark ":".
-        relax_generator_kwargs(dict):
-            Additional arguments to pass into an atomate2
-            VaspInputGenerator that is used to initialize RelaxMaker.
-            This is where the pymatgen vaspset arguments should go.
-            Note that force field makers do not have generator.
-        relax_maker_kwargs(dict):
-            Additional arguments to initialize an atomate2 RelaxMaker.
-            Not frequently used.
-        tight_maker_name(str or None):
-            Name of tight relax maker.
-            Default to atomate2.vasp.jobs.core:TightRelaxMaker, setting
-            to None will disable tight relaxation.
-            Note that only vasp supports tight relax.
-        tight_generator_kwargs(dict):
-            Additional arguments to pass into an atomate2 VaspInputGenerator
-            that is used to initialize TightRelaxMaker.
-            This is where the pymatgen vaspset arguments should go.
-        tight_maker_kwargs(dict):
-            Additional arguments to pass into an atomate2
-            TightRelaxMaker. A tight relax is performed after
-            relaxation, if add_tight_relax is True.
-            Not frequently used.
-        static_maker_name(str):
-            Name of static maker. Default to atomate2.vasp.jobs.core:StaticMaker.
-            Note that only vasp supports tight relax.
-            cp2k and forcefields are also supported.
-       static_generator_kwargs(dict):
-            Additional arguments to pass into an atomate2
-            VaspInputGenerator that is used to initialize StaticMaker.
-            This is where the pymatgen vaspset arguments should go.
-            Note that force field makers do not have generator.
-        static_maker_kwargs(dict):
-            Additional arguments to pass into an atomate2
-            StaticMaker.
-            Not frequently used.
-        other_properties(list[(str, str)| str]): optional
-            Other property names beyond "energy" and "uncorrected_energy"
-            to be retrieved from taskdoc and recorded into the wrangler,
-             and the query string to retrieve them, paired in tuples.
-            If only strings are given, will also query with the given
-            string.
-            For the rules in writing the query string, refer to utils.query.
-            By default, will not record any other property.
-        Refer to the atomate2 documentation for more information.
-        Note: the default vasp sets in atomate 2 are not specifically
-        chosen for specific systems. Using your own vasp set input
-        settings is highly recommended!
-=======
              apply_strain(3*3 ArrayLike or 1D ArrayLike[float] of three numbers):
                 Strain matrix to apply to the structure before relaxation,
                 in order to break structural symmetry of forces.
                 Default is [1.03, 1.02, 1.01], which means to
                 stretch the structure by 3%, 2% and 1% along a, b, and c
                 directions, respectively.
+             relax_maker_name(str):
+                Name of relax maker class.
+                Default to "atomate2.vasp.jobs.core:RelaxMaker",
+                while **cp2k** and **force field** makers are also supported.
+                The module to which the Maker belongs must be specified first,
+                and separated from the maker class name with a quotation mark ":".
+                For example, write *atomate2.vasp.jobs.core:RelaxMaker*.
              relax_generator_kwargs(dict):
                 Additional arguments to pass into an :mod:`atomate2`
                 class :class:`VaspInputGenerator` that is used to specify
@@ -471,11 +418,13 @@
              relax_maker_kwargs(dict):
                 Additional arguments to initialize an :mod:`atomate2`
                 class :class:`RelaxMaker`. **Not frequently used**.
-             add_tight_relax(bool):
-                Whether to add a tight relaxation job after a coarse
-                relaxation. Default to True.
-                You may want to disable this if your system has
-                difficulty converging forces or energies.
+             tight_maker_name(str or None):
+                Name of the tight relax maker class.
+                Default to :class:`atomate2.vasp.jobs.core:TightRelaxMaker`,
+                setting to None will disable tight relaxation.
+
+                .. note:: Tight relax can only be supported by VASP.
+
              tight_generator_kwargs(dict):
                 Additional arguments to pass into an :mod:`atomate2`
                 class :class:`VaspInputGenerator`
@@ -485,6 +434,10 @@
                 Additional arguments to pass into an :mod:`atomate2`
                 class :class:`TightRelaxMaker`. A tight relax is performed after
                 relaxation, if add_tight_relax is True. **Not frequently used**.
+             static_maker_name(str):
+                 Name of static maker.
+                 Default to "atomate2.vasp.jobs.core:StaticMaker",
+                 while **cp2k** and **force fields** are also supported.
              static_generator_kwargs(dict):
                 Additional arguments to pass into an :mod:`atomate2`
                 class :class:`VaspInputGenerator` that is used to initialize
@@ -506,7 +459,6 @@
              .. note:: the default VASP sets in :mod:`atomate2` are not specifically
               chosen for specific systems. Using your own VASP input settings
               is highly recommended!
->>>>>>> 8a933d22
     """
     strain_before_relax = d.get("apply_strain", [1.03, 1.02, 1.01])
     strain_before_relax = np.array(strain_before_relax)
